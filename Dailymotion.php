--- conflicted
+++ resolved
@@ -266,16 +266,16 @@
             '&'
         );
     }
-    /**
-     * Get the file path with the curl format
-     *
-     * PHP 5.5 introduced a CurlFile object that deprecates the old @filename syntax
+
+    /**
+     * Get the file path with the cURL format.
+     * PHP 5.5 introduced a CurlFile object that deprecates the old `@filename` syntax.
      * See: https://wiki.php.net/rfc/curl-file-upload
      *
-     * @param $filePath String a path to the file to upload
-     * @return mixed The file curl path
-     */
-    private function getCurlFile($filePath)
+     * @param $filePath Path to the file to upload on the local filesystem.
+     * @return mixed cURL file path.
+     */
+    protected function getCurlFile($filePath)
     {
         if (function_exists('curl_file_create'))
         {
@@ -314,16 +314,12 @@
         // Temporarily remove the timeout for uploads
         $timeout = $this->timeout;
         $this->timeout = null;
-<<<<<<< HEAD
 
         // Upload the file to Dailymotion's servers
         $result = json_decode(
-            $this->httpRequest($result['upload_url'], array('file' => "@{$filePath}")),
+            $this->httpRequest($result['upload_url'], array('file' => $this->getCurlFile($filePath))),
             true
         );
-=======
-        $result = json_decode($this->httpRequest($result['upload_url'], array('file' => $this->getCurlFile($filePath))), true);
->>>>>>> 8c3cef09
         $this->timeout = $timeout;
         return $result['url'];
     }
