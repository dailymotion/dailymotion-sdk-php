<?php

/**
 * Provides access to the Dailymotion Graph API.
 *
 * @author Olivier Poitrey <rs@dailymotion.com>
 * @author Nicolas Grevet <nicolas.grevet@dailymotion.com>
 * @author Samir Amzani <samir.amzani@dailymotion.com>
 */
class Dailymotion
{
    /**
     * Current version number of this SDK.
     * @var string Version number
     */
    const VERSION = '1.6.2';

    /**
     * An authorization is requested to the end-user by redirecting it to an authorization page hosted
     * on Dailymotion. Once authorized, a refresh token is requested by the API client to the token
     * server and stored in the end-user's cookie (or other storage technique implemented by subclasses).
     * The refresh token is then used to request time limited access token to the token server.
     * @var int
     */
    const GRANT_TYPE_AUTHORIZATION = 1;

    /**
     * @deprecated since 2010-11-03
     * @see Dailymotion::GRANT_TYPE_AUTHORIZATION
     * @var int
     */
    const GRANT_TYPE_TOKEN = 1;

    /**
     * This grant type is a 2 legs authentication: it doesn't allow to act on behalf of another user.
     * With this grant type, all API requests will be performed with the user identity of the API key owner.
     * @var int
     */
    const GRANT_TYPE_CLIENT_CREDENTIALS = 2;

    /**
     * @deprecated since 2010-12-14
     * @see Dailymotion::GRANT_TYPE_CLIENT_CREDENTIALS
     * @var int
     */
    const GRANT_TYPE_NONE = 2;

    /**
     * This grant type allows to authenticate an end-user by directly providing its credentials.
     * This profile is highly discouraged for web-server workflows. If used, the username and password
     * *MUST NOT* be stored by the client.
     * @var int
     */
    const GRANT_TYPE_PASSWORD = 3;

    /**
     * Type of display for the OAuth authorization.
     * @var string
     */
    const DISPLAY_PAGE = 'page';
    const DISPLAY_POPUP = 'popup';
    const DISPLAY_MOBILE = 'mobile';

    /**
     * Maximum number of redirections to follow when not in `safe_mode` or `open_basedir`.
     * @var int
     */
    const CURLOPT_MAXREDIRS = 3;

    /**
     * Name of the cookie containing the session.
     * @var string
     */
    const SESSION_COOKIE = 'dms_%s';

    /**
     * Activate debug output.
     * @var boolean
     */
    public $debug = false;

    /**
     * Maximum number of seconds allowed for each HTTP request to complete.
     * @var int
     */
    public $timeout = 5;

    /**
     * Maximum number of seconds to wait for connection establishment of HTTP requests.
     * @var int
     */
    public $connectionTimeout = 2;

    /**
     * An HTTP proxy to tunnel HTTP requests through (format: `hostname[:port]`).
     * @var string
     */
    public $proxy = null;

    /**
     * Username and password for the HTTP proxy (format: `user:password`).
     * @var string
     */
    public $proxyCredentials = null;

    /**
     * The Dailymotion API endpoint URL.
     * @var string
     */
    public $apiEndpointUrl = 'https://api.dailymotion.com';

    /**
     * The Dailymotion OAuth authorization server endpoint URL.
     * @var string
     */
    public $oauthAuthorizeEndpointUrl = 'https://www.dailymotion.com/oauth/authorize';

    /**
     * The Dailymotion OAuth token server endpoind URL.
     * @var string
     */
    public $oauthTokenEndpointUrl = 'https://api.dailymotion.com/oauth/token';

    /**
     * Domain name of the cookie used to store the session.
     * @var string
     */
    public $cookieDomain = null;

    /**
     * Life time (in seconds) of the cookie used to store the session.
     * @var int
     */
    public $cookieLifeTime = 31536000; // 1 year

    /**
     * Type of the current OAuth2 authorization attempt.
     * @var int
     */
    protected $grantType = null;

    /**
     * Information about the current OAuth2 authorization attempt.
     * @var array
     */
    protected $grantInfo = array();

    /**
     * Session information for the current OAuth2 authorization attempt.
     * @var array
     */
    protected $session = array();

    /**
     * Whether to store the session information for the current OAuth2 authorization attempt or not.
     * @var boolean
     */
    protected $storeSession = true;

    /**
     * List of query parameters that get automatically dropped when rebuilding the current URL.
     * @var array
     */
    protected static $DROP_QUERY_PARAMS = array(
        'code',
        'scope',
        'error',
        'error_description',
        'error_uri',
        'state',
        'uid',
        'sig',
    );

    /**
     * Change the default grant type.
     * To create an API key/secret pair, go to: http://www.dailymotion.com/profile/developer
     *
     * @param int    $type      Can be one of `Dailymotion::GRANT_TYPE_AUTHORIZATION`,
     *                          `Dailymotion::GRANT_TYPE_CLIENT_CREDENTIALS` or `Dailymotion::GRANT_TYPE_PASSWORD`.
     * @param string $apiKey    Client API key.
     * @param string $apiSecret Client API secret.
     * @param array  $scope     Permission scope requested.
     *                          See: http://developer.dailymotion.com/documentation#extended-oauth-permissions
     *                          for a list of available permissions. To requested several scope keys, provide several
     *                          scopes in the array.
     * @param array  $info      Information associated to the chosen grant type.
     *
     * $info keys:
     * - redirect_uri: If `$type` is `Dailymotion::GRANT_TYPE_AUTHORIZATION`, this key can be provided.
     *                 If omitted, the current URL will be used. Make sure this value stays the same
     *                 before the user is redirect to the authorization page and after the authorization
     *                 page redirects to this URI (the token server will change this).
     * - username:     If `$type` is `Dailymotion::GRANT_TYPE_PASSWORD`, end-user credentials are required.
     * - password:     If `$type` is `Dailymotion::GRANT_TYPE_PASSWORD`, end-user credentials are required.
     *
     * @throws DailymotionAuthRequiredException If no `$info` values are provided and no valid session is available.
     * @throws InvalidArgumentException         If grant type is not supported or required grant info is missing.
     * @return Dailymotion `$this`
     */
    public function setGrantType($type, $apiKey, $apiSecret, array $scope = array(), array $info = array())
    {
        if ($type === null)
        {
            $this->grantType = null;
            $this->grantInfo = array();
        }
        else
        {
            switch ($type)
            {
                case self::GRANT_TYPE_AUTHORIZATION:
                    if (!isset($info['redirect_uri']))
                    {
                        $info['redirect_uri'] = $this->getCurrentUrl();
                    }
                    break;

                case self::GRANT_TYPE_CLIENT_CREDENTIALS:
                case self::GRANT_TYPE_PASSWORD:
                    break;

                default:
                    throw new InvalidArgumentException('Invalid grant type: ' . $type);
            }
            if (empty($apiKey))
            {
                throw new InvalidArgumentException('Missing API key');
            }
            elseif (empty($apiSecret))
            {
                throw new InvalidArgumentException('Missing API secret');
            }
            $info['scope']  = $scope;
            $info['key']    = (string) $apiKey;
            $info['secret'] = (string) $apiSecret;

            $this->grantType = (int) $type;
            $this->grantInfo = $info;
        }
        return $this;
    }

    /**
     * Get an authorization URL for use with redirects. By default, full page redirect is assumed.
     * If you are using a generated URL with a `window.open()` call in Javascript, you can pass in
     * `Dailymotion::DISPLAY_POPUP` for `$display`.
     *
     * @param string $display Can either be `Dailymotion::DISPLAY_PAGE` (default, full page),
     *                        `Dailymotion::DISPLAY_POPUP` or `Dailymotion::DISPLAY_MOBILE`.
     * @return string         Authorization URL for use with redirects.
     */
    public function getAuthorizationUrl($display = self::DISPLAY_PAGE)
    {
        if ($this->grantType !== self::GRANT_TYPE_AUTHORIZATION)
        {
            throw new RuntimeException('This method can only be used with `AUTHORIZATION` grant type.');
        }
        return $this->oauthAuthorizeEndpointUrl . '?' . http_build_query(
            array(
                'response_type' => 'code',
                'client_id'     => $this->grantInfo['key'],
                'redirect_uri'  => $this->grantInfo['redirect_uri'],
                'scope'         => implode(chr(32), $this->grantInfo['scope']),
                'display'       => $display,
            ),
            null,
            '&'
        );
    }

    /**
     * Get the file path with the cURL format.
     * PHP 5.5 introduced a CurlFile object that deprecates the old `@filename` syntax.
     * See: https://wiki.php.net/rfc/curl-file-upload
     *
     * @param $filePath Path to the file to upload on the local filesystem.
     * @return mixed cURL file path.
     */
    protected function getCurlFile($filePath)
    {
        if (function_exists('curl_file_create'))
        {
            return curl_file_create($filePath);
        }
        else
        {
            return sprintf("@%s", $filePath);
        }
    }

    /**
     * Upload a file on Dailymotion's servers and generate an URL to be used with API methods.
     * Caution: This does not create a video on Dailymotion, it only uploads a file to Dailymotion's servers for you to
     * use as the `url` field of a video object. If your video is already online, you can skip this step and move on to:
     * ```
     * Dailymotion::post('/me/videos', array(
     *   'title'     => 'My video title',
     *   'channel'   => 'My video channel',
     *   'tags'      => 'My video tags',
     *   'url'       => 'URL to my video file',
     *   'published' => true,
     * );
     * ```
<<<<<<< HEAD
     * @param string  $filePath      Path to the file to upload on the local filesystem.
     * @param string  $forceHostname Force a specific Dailymotion server (not recommended).
     * @param string &$progressUrl   If this variable is given, it will include the progress URL in it.
     * @return string                URL of the file on Dailymotion's servers.
=======
     * @param string  $filePath        Path to the file to upload on the local filesystem.
     * @param string  $forceHostname   Force a specific Dailymotion server (not recommended).
     * @param boolean &$progressUrl    If this variable is given, it will include the progress URL in it.
     * @return string                  URL of the file on Dailymotion's servers.
     * @throws DailymotionApiException If the API itself returned an error.
>>>>>>> 7805841f
     */
    public function uploadFile($filePath, $forceHostname = null, &$progressUrl = null)
    {
        $result = $this->get('/file/upload');
        $progressUrl = $result['progress_url'];
        if (!empty($forceHostname))
        {
            $result['upload_url'] = preg_replace('#://[^/]+/#', "://{$forceHostname}/", $result['upload_url']);
        }
        // Temporarily remove the timeout for uploads
        $timeout = $this->timeout;
        $this->timeout = null;

        // Upload the file to Dailymotion's servers
        $result = json_decode(
            $this->httpRequest($result['upload_url'], array('file' => $this->getCurlFile($filePath))),
            true
        );
        $this->timeout = $timeout;

        if (isset($result['error'])) {
            throw new DailymotionApiException($result['error']['message'], $result['error']['code']);
        }

        return $result['url'];
    }

    /**
     * Alias for `Dailymotion::call("GET {$path}", $args)`.
     * @see Dailymotion::call()
     */
    public function get($path, $args = array())
    {
        return $this->call("GET {$path}", $args);
    }

    /**
     * Alias for `Dailymotion::call("POST {$path}", $args)`.
     * @see Dailymotion::call()
     */
    public function post($path, $args = array())
    {
        return $this->call("POST {$path}", $args);
    }

    /**
     * Alias for `Dailymotion::call("DELETE {$path}", $args)`.
     * @see Dailymotion::call()
     */
    public function delete($path, $args = array())
    {
        return $this->call("DELETE {$path}", $args);
    }

    /**
     * Call a remote endpoint on the API.
     *
     * @param string $resource API endpoint to call.
     * @param array  $args     Associative array of arguments.
     *
     * @throws DailymotionApiException          If the API itself returned an error.
     * @throws DailymotionAuthException         If we can't authenticate the request.
     * @throws DailymotionAuthRequiredException If no authentication info is available.
     * @throws DailymotionTransportException    If a network error occurs during the request.
     *
     * @return mixed Endpoint call response
     */
    public function call($resource, $args = array())
    {
        $headers = array('Content-Type: application/json');
        $payload = json_encode(array(
            'call' => $resource,
            'args' => $args,
        ));
        $statusCode = null;
        try
        {
            $result = json_decode(
                $this->oauthRequest(
                    $this->apiEndpointUrl,
                    $payload,
                    $this->getAccessToken(),
                    $headers,
                    $statusCode
                ),
                true
            );
        }
        catch (DailymotionAuthException $e)
        {
            if ($e->error === 'invalid_token')
            {
                // Retry by forcing the refresh of the access token
                $result = json_decode(
                    $this->oauthRequest(
                        $this->apiEndpointUrl,
                        $payload,
                        $this->getAccessToken(true),
                        $headers,
                        $statusCode
                    ),
                    true
                );
            }
            else
            {
                throw $e;
            }
        }
        if (empty($result))
        {
            throw new DailymotionApiException('Invalid API server response');
        }
        elseif ($statusCode !== 200)
        {
            throw new DailymotionApiException("Unknown error: {$statusCode}", $statusCode);
        }
        elseif (is_array($result) && isset($result['error']))
        {
            $message = isset($result['error']['message']) ? $result['error']['message'] : null;
            $code    = isset($result['error']['code'])    ? $result['error']['code']    : null;

            if ($code === 403)
            {
                throw new DailymotionAuthRequiredException($message, $code);
            }
            else
            {
                throw new DailymotionApiException($message, $code);
            }
        }
        elseif (!isset($result['result']))
        {
            throw new DailymotionApiException("Invalid API server response: no `result` key found.");
        }
        return $result['result'];
    }

    /**
     * Remove the right for the current API key to access the current user account.
     * @return Dailymotion `$this`
     */
    public function logout()
    {
        $this->call('/logout');
        $this->clearSession();
        return $this;
    }

    /**
     * Get the current access token. If no access token is available, try to obtain one using the refresh token
     * or code (depending on the state of the OAuth transaction). If no access token is available and no refresh
     * token or code can be found, an exception is thrown.
     *
     * @param boolean $forceRefresh Force the refresh of the access token, event if not expired.
     *
     * @throws DailymotionAuthRequiredException If we can't get an access token, client need to request end-user authorization.
     * @throws DailymotionAuthRefusedException  If the user refused the authorization.
     * @throws DailymotionAuthException         If an OAuth error occurred.
     *
     * @return string Access token or `null` if no grant type defined (un-authen API calls).
     */
    public function getAccessToken($forceRefresh = false)
    {
        if ($this->grantType === null)
        {
            // No grant type defined, the request won't be authenticated
            return null;
        }
        $session = $this->getSession();

        // Check if session is present and if it was created for the same grant type
        // i.e: if the grant type to create the session was `AUTHORIZATION` and the current grant type is
        // `CLIENT_CREDENTIALS`, we don't want to call the API on behalf of another user.
        if (!empty($session) && isset($session['grant_type']) && ((int) $session['grant_type'] === $this->grantType))
        {
            if (!$forceRefresh && isset($session['access_token']))
            {
                if (!isset($session['expires']) || (time() < $session['expires']))
                {
                    return $session['access_token'];
                }
                // else: Token expired
            }
            // No valid access token found, try to refresh it
            if (isset($session['refresh_token']))
            {
                $grantType = $session['grant_type'];
                $session = $this->oauthTokenRequest(array(
                    'grant_type'    => 'refresh_token',
                    'client_id'     => $this->grantInfo['key'],
                    'client_secret' => $this->grantInfo['secret'],
                    'scope'         => implode(chr(32), $this->grantInfo['scope']),
                    'refresh_token' => $session['refresh_token'],
                ));
                $session['grant_type'] = $grantType;
                $this->setSession($session);
                return $session['access_token'];
            }
        }
        try
        {
            if ($this->grantType === self::GRANT_TYPE_AUTHORIZATION)
            {
                $code  = filter_input(INPUT_GET, 'code');
                $error = filter_input(INPUT_GET, 'error');

                if (!empty($code))
                {
                    // We've been called back by authorization server
                    $session = $this->oauthTokenRequest(array(
                        'grant_type'    => 'authorization_code',
                        'client_id'     => $this->grantInfo['key'],
                        'client_secret' => $this->grantInfo['secret'],
                        'scope'         => implode(chr(32), $this->grantInfo['scope']),
                        'redirect_uri'  => $this->grantInfo['redirect_uri'],
                        'code'          => $code,
                    ));
                    $session['grant_type'] = $this->grantType;
                    $this->setSession($session);
                    return $session['access_token'];
                }
                elseif (!empty($error))
                {
                    $message = filter_input(INPUT_GET, 'error_description');
                    if ($error === 'access_denied')
                    {
                        $e = new DailymotionAuthRefusedException($message);
                    }
                    else
                    {
                        $e = new DailymotionAuthException($message);
                    }
                    $e->error = $error;
                    throw $e;
                }
                else
                {
                    // Ask the client to request end-user authorization
                    throw new DailymotionAuthRequiredException();
                }
            }
            elseif ($this->grantType === self::GRANT_TYPE_CLIENT_CREDENTIALS)
            {
                $session = $this->oauthTokenRequest(array(
                    'grant_type'    => 'client_credentials',
                    'client_id'     => $this->grantInfo['key'],
                    'client_secret' => $this->grantInfo['secret'],
                    'scope'         => implode(chr(32), $this->grantInfo['scope']),
                ));
                $session['grant_type'] = $this->grantType;
                $this->setSession($session);
                return $session['access_token'];
            }
            elseif ($this->grantType === self::GRANT_TYPE_PASSWORD)
            {
                if (!isset($this->grantInfo['username']) || !isset($this->grantInfo['password']))
                {
                    // Ask the client to request end-user credentials
                    throw new DailymotionAuthRequiredException();
                }
                $session = $this->oauthTokenRequest(array(
                    'grant_type'    => 'password',
                    'client_id'     => $this->grantInfo['key'],
                    'client_secret' => $this->grantInfo['secret'],
                    'scope'         => implode(chr(32), $this->grantInfo['scope']),
                    'username'      => $this->grantInfo['username'],
                    'password'      => $this->grantInfo['password'],
                ));
                $session['grant_type'] = $this->grantType;
                $this->setSession($session);
                return $session['access_token'];
            }
        }
        catch (DailymotionAuthException $e)
        {
            // clear session on error
            $this->clearSession();
            throw $e;
        }
    }

    /**
     * Set the session and store it if `$this->storeSession` is true.
     *
     * @param $session array the session to set
     * @return Dailymotion `$this`
     */
    public function setSession(array $session = array())
    {
        $this->session = $session;
        if ($this->storeSession)
        {
            $this->storeSession($session);
        }
        return $this;
    }

    /**
     * Get the session if any.
     * @return array Current session or an empty array if none found.
     */
    public function getSession()
    {
        if (empty($this->session))
        {
            $this->session = $this->readSession();
        }
        return $this->session;
    }

    /**
     * Clear the currently stored session.
     * @return Dailymotion `$this`
     */
    public function clearSession()
    {
        $this->session = array();
        return $this;
    }

    /**
     * Read the session from the session store.
     * Default storage is cookie, subclass can implement another storage type if needed.
     * Information stored in the session are useless without the API secret. Storing these information on the client
     * should thus be safe as long as the API secret is kept... secret.
     *
     * @return array Stored session or an empty array if none found.
     */
    protected function readSession()
    {
        $session    = array();
        $cookieName = sprintf(self::SESSION_COOKIE, $this->grantInfo['key']);
        $cookieValue = filter_input(INPUT_COOKIE, $cookieName);

        if (!empty($cookieValue))
        {
            parse_str(
                trim((get_magic_quotes_gpc() ? stripslashes($cookieValue) : $cookieValue), '"'),
                $session
            );
        }
        return $session;
    }

    /**
     * Store the given session to the session store.
     * Default storage is cookie, subclass can implement another storage type if needed.
     * Information stored in the session are useless without the API secret. Storing these information on the client
     * should thus be safe as long as the API secret is kept... secret.
     *
     * @param array $session Session to store, if nothing is passed, the current session is removed from the session store.
     * @return Dailymotion `$this`
     */
    protected function storeSession(array $session = array())
    {
        if (headers_sent())
        {
            if (php_sapi_name() !== 'cli')
            {
                error_log('Could not set session in cookie: headers already sent.');
            }
            return $this;
        }
        $cookieName = sprintf(self::SESSION_COOKIE, $this->grantInfo['key']);
        if (!empty($session))
        {
            $value   = '"' . http_build_query($session, null, '&') . '"';
            $expires = time() + $this->cookieLifeTime;
        }
        else
        {
            $cookieValue = filter_input(INPUT_COOKIE, $cookieName);
            if (empty($cookieValue))
            {
                // No need to remove an unexisting cookie
                return $this;
            }
            $value   = 'deleted';
            $expires = time() - 3600;
        }
        setcookie($cookieName, $value, $expires, '/', $this->cookieDomain);
        return $this;
    }

    /**
     * Perform a request to a token server complient with the OAuth 2.0 specification.
     *
     * @param array $args Arguments to send to the token server.
     * @throws DailymotionAuthException If the token server sends an error or invalid response.
     * @return array Cconfigured session.
     */
    protected function oauthTokenRequest(array $args)
    {
        $statusCode = null;
        $responseHeaders = array();
        $result = json_decode(
            $response = $this->httpRequest(
                $this->oauthTokenEndpointUrl,
                $args,
                null,
                $statusCode,
                $responseHeaders,
                true
            ),
            true
        );
        if (empty($result))
        {
            throw new DailymotionAuthException("Invalid token server response: {$response}");
        }
        elseif (isset($result['error']))
        {
            $message = isset($result['error_description']) ? $result['error_description'] : null;
            $e = new DailymotionAuthException($message);
            $e->error = $result['error'];
            throw $e;
        }
        elseif (isset($result['access_token']))
        {
            return array(
                'access_token'  => $result['access_token'],
                'expires'       => time() + $result['expires_in'],
                'refresh_token' => isset($result['refresh_token']) ? $result['refresh_token'] : null,
                'scope'         => isset($result['scope']) ? explode(chr(32), $result['scope']) : array(),
            );
        }
        else
        {
            throw new DailymotionAuthException('No access token found in the token server response');
        }
    }

    /**
     * Perform an OAuth 2.0 authenticated request.
     *
     * @param string $url the         URL to perform the HTTP request to.
     * @param string $payload         Encoded method request to POST.
     * @param string $accessToken     OAuth access token to authenticate the request with.
     * @param array  $headers         List of headers to send with the request (format `array('Header-Name: header value')`).
     * @param int   &$statusCode      Reference variable to store the response status code.
     * @param array &$responseHeaders Reference variable to store the response headers.
     *
     * @throws DailymotionAuthException      If an OAuth error occurs.
     * @throws DailymotionTransportException If a network error occurs during the request.
     *
     * @return string Response body.
     */
    protected function oauthRequest($url, $payload, $accessToken = null, $headers = array(), &$statusCode = null, &$responseHeaders = array())
    {
        if ($accessToken !== null)
        {
            $headers[] = "Authorization: Bearer {$accessToken}";
        }
        $result = $this->httpRequest(
            $url,
            $payload,
            $headers,
            $statusCode,
            $responseHeaders
        );
        switch ($statusCode)
        {
            case 401: // Invalid or expired token
            case 400: // Invalid request
            case 403: // Insufficient scope
                $error   = null;
                $message = null;
                $match   = array();

                if (preg_match('/error="(.*?)"(?:, error_description="(.*?)")?/', $responseHeaders['www-authenticate'], $match))
                {
                    $error   = $match[1];
                    $message = $match[2];
                }
                $e = new DailymotionAuthException($message);
                $e->error = $error;
                throw $e;
        }
        return $result;
    }

    /**
     * Perform an HTTP request by posting the given payload and returning the result.
     * Override this method if you don't want to use cURL.
     *
     * @param string  $url             URL to perform the HTTP request to.
     * @param mixed   $payload         Data to POST. If it's an associative array and `$encodePayload` is set to true,
     *                                 it will be url-encoded and the `Content-Type` header will automatically be set
     *                                 to `multipart/form-data`. If it's a string make sure you set the correct
     *                                 `Content-Type` header yourself.
     * @param array   $headers         List of headers to send with the request (format `array('Header-Name: header value')`).
     * @param int    &$statusCode      Reference variable to store the response status code.
     * @param array  &$responseHeaders Reference variable to store the response headers.
     * @param boolean $encodePayload   Whether or not to encode the payload if it's an associative array.
     *
     * @throws DailymotionTransportException If a network error occurs during the request.
     * @return string Response body
     */
    protected function httpRequest($url, $payload, $headers = null, &$statusCode = null, &$responseHeaders = array(), $encodePayload = false)
    {
        $payload = (is_array($payload) && (true === $encodePayload))
            ? http_build_query($payload)
            : $payload;

        // Force removal of the Expect: 100-continue header automatically added by cURL
        $headers[] = 'Expect:';

        // cURL options
        $options = array(
            CURLOPT_CONNECTTIMEOUT => $this->connectionTimeout,
            CURLOPT_TIMEOUT        => $this->timeout,
            CURLOPT_PROXY          => $this->proxy,
            CURLOPT_PROXYUSERPWD   => $this->proxyCredentials,
            CURLOPT_SSLVERSION     => 3, // See http://bit.ly/I1OYCn
            CURLOPT_USERAGENT      => sprintf('Dailymotion-PHP/%s (PHP %s; %s)', self::VERSION, PHP_VERSION, php_sapi_name()),
            CURLOPT_HEADER         => true,
            CURLOPT_RETURNTRANSFER => true,
            CURLOPT_URL            => $url,
            CURLOPT_HTTPHEADER     => $headers,
            CURLOPT_POSTFIELDS     => $payload,
            CURLOPT_NOPROGRESS     => !($this->debug && is_array($payload) && array_key_exists('file', $payload)),
        );
        // If the current server supports it, we follow redirects
        if (!filter_var(ini_get('open_basedir'), FILTER_VALIDATE_BOOLEAN) && !filter_var(ini_get('safe_mode'), FILTER_VALIDATE_BOOLEAN))
        {
            $options[CURLOPT_FOLLOWLOCATION] = true;
            $options[CURLOPT_MAXREDIRS]      = self::CURLOPT_MAXREDIRS;
        }
        $this->debugRequest($url, $payload, $headers);

        // Execute the cURL request
        $ch = curl_init();
        curl_setopt_array($ch, $options);
        $response = curl_exec($ch);

        // CURLE_SSL_CACERT error
        if (curl_errno($ch) == 60)
        {
            error_log('Invalid or no certificate authority found, using bundled information');
            curl_setopt($ch, CURLOPT_CAINFO, __DIR__ . '/dm_ca_chain_bundle.crt');
            $response = curl_exec($ch);
        }
        // Invalid empty response
        if ($response === false)
        {
            $e = new DailymotionTransportException(curl_error($ch), curl_errno($ch));
            curl_close($ch);
            throw $e;
        }
        $statusCode = curl_getinfo($ch, CURLINFO_HTTP_CODE);
        curl_close($ch);

        list($responseHeadersString, $payload) = explode("\r\n\r\n", $response, 2);
        strtok($responseHeadersString, "\r\n"); // skip status code

        while(($name = trim(strtok(":"))) && ($value = trim(strtok("\r\n"))))
        {
            $responseHeaders[strtolower($name)] = (isset($responseHeaders[$name])
                ? $responseHeaders[$name] . '; '
                : null) . $value;
        }
        $this->debugResponse($url, $payload, $responseHeaders);
        return $payload;
    }

    /**
     * Returns the current URL, stripping if of known OAuth parameters that should not persist.
     * @return string Current URL.
     */
    protected function getCurrentUrl()
    {
        $filters = array(
            'HTTPS'                  => FILTER_VALIDATE_BOOLEAN,
            'HTTP_SSL_HTTPS'         => FILTER_VALIDATE_BOOLEAN,
            'HTTP_X_FORWARDED_PROTO' => FILTER_SANITIZE_STRING,
            'HTTP_HOST'              => FILTER_SANITIZE_STRING,
            'REQUEST_URI'            => FILTER_SANITIZE_STRING,
        );
        // FastCGI seems to cause strange side-effects with unexpected NULL values when using INPUT_SERVER and
        // INPUT_ENV with the filter_input() and filter_input_array() functions, so we're using a workaround there.
        // See: http://fr2.php.net/manual/en/function.filter-input.php#77307
        if (PHP_SAPI === 'cgi-fcgi')
        {
            $values = $filters;
            array_walk($values, function (&$value, $key) { $value = isset($_SERVER[$key]) ? $_SERVER[$key] : null; });
            $values = filter_var_array($values, $filters);
        }
        else
        {
            $values = filter_input_array(INPUT_SERVER, $filters);
        }
        $secure = ($values['HTTPS'] || $values['HTTP_SSL_HTTPS'] || (strtolower($values['HTTP_X_FORWARDED_PROTO']) === 'https'));
        $scheme = $secure ? 'https://' : 'http://';

        $currentUrl = $scheme . $values['HTTP_HOST'] . $values['REQUEST_URI'];
        $parts      = parse_url($currentUrl);

        // Remove OAuth callback params
        $query = null;
        if (!empty($parts['query']))
        {
            $parameters = array();
            parse_str($parts['query'], $parameters);

            foreach(self::$DROP_QUERY_PARAMS as $name)
            {
                unset($parameters[$name]);
            }
            if (count($parameters) > 0)
            {
                $query = '?' . http_build_query($parameters, null, '&');
            }
        }
        // Use port if non default
        $port = (!empty($parts['port']) && (($secure) ? ($parts['port'] !== 80) : ($parts['port'] !== 443)))
            ? ":{$parts['port']}"
            : null;

        // Rebuild
        return $scheme . $parts['host'] . $port . $parts['path'] . $query;
    }

    /**
     * Debug an HTTP request on the current output.
     *
     * @param string $url     URL of the request.
     * @param mixed  $payload Payload sent with the request.
     * @param array  $headers Headers sent with the request.
     */
    protected function debugRequest($url, $payload, array $headers)
    {
        if ($this->debug)
        {
            // debug for xterm-compliant cli
            if (php_sapi_name() === 'cli')
            {
                echo PHP_EOL;
                echo "\e[1;33m>>>\e[0;33m [{$url}] \e[1;33m>>>\e[00m" . PHP_EOL;

                foreach ($headers as $value)
                {
                    $matches = array();
                    preg_match('#^(?P<key>[^:\s]+)\s*:\s*(?P<value>.*)$#S', $value, $matches);
                    echo "\e[1;34m{$matches['key']}: \e[0;34m{$matches['value']}\e[00m" . PHP_EOL;
                }
                echo PHP_EOL;
                echo (is_array($payload))
                    ? json_encode($payload, JSON_PRETTY_PRINT)
                    : ((is_null($json = json_decode($payload)))
                        ? $payload :
                        json_encode($json, JSON_PRETTY_PRINT)
                    );

                echo PHP_EOL;
            }
            // debug for the rest
            else
            {
                echo ">>> [{$url}] >>>" . PHP_EOL;
                $message = print_r(is_null($json = json_decode($payload)) ? $payload : $json, true);
                echo $message . (strpos($message, PHP_EOL) ? null : PHP_EOL);
            }
        }
    }

    /**
     * Debug an HTTP response on the current output.
     *
     * @param string $url     URL of the request.
     * @param mixed  $payload Payload sent with the request.
     * @param array  $headers Headers sent with the request.
     */
    protected function debugResponse($url, $payload, array $headers)
    {
        if ($this->debug)
        {
            // debug for xterm-compliant cli
            if (php_sapi_name() === 'cli')
            {
                echo PHP_EOL;
                echo "\e[1;33m<<<\e[0;33m [{$url}] \e[1;33m<<<\e[00m" . PHP_EOL;
                foreach ($headers as $key => $value)
                {
                    echo "\e[1;34m{$key}: \e[0;34m{$value}\e[00m" . PHP_EOL;
                }
                echo PHP_EOL;
                echo ($json = json_decode($payload, true)) == NULL ? $payload : json_encode($json, JSON_PRETTY_PRINT);
                echo PHP_EOL;
            }
            // debug for the rest
            else
            {
                echo "<<< [{$url}] <<<" . PHP_EOL;
                print_r(($json = json_decode($payload)) == NULL ? $payload : $json);
                echo PHP_EOL;
            }
        }
    }
}

class DailymotionApiException extends Exception {}
class DailymotionTransportException extends DailymotionApiException {}
class DailymotionAuthException extends DailymotionApiException {public $error = null;}
class DailymotionAuthRequiredException extends DailymotionAuthException {}
class DailymotionAuthRefusedException extends DailymotionAuthException {}<|MERGE_RESOLUTION|>--- conflicted
+++ resolved
@@ -302,18 +302,11 @@
      *   'published' => true,
      * );
      * ```
-<<<<<<< HEAD
-     * @param string  $filePath      Path to the file to upload on the local filesystem.
-     * @param string  $forceHostname Force a specific Dailymotion server (not recommended).
-     * @param string &$progressUrl   If this variable is given, it will include the progress URL in it.
-     * @return string                URL of the file on Dailymotion's servers.
-=======
      * @param string  $filePath        Path to the file to upload on the local filesystem.
      * @param string  $forceHostname   Force a specific Dailymotion server (not recommended).
-     * @param boolean &$progressUrl    If this variable is given, it will include the progress URL in it.
+     * @param string &$progressUrl     If this variable is given, it will include the progress URL in it.
      * @return string                  URL of the file on Dailymotion's servers.
      * @throws DailymotionApiException If the API itself returned an error.
->>>>>>> 7805841f
      */
     public function uploadFile($filePath, $forceHostname = null, &$progressUrl = null)
     {
@@ -334,10 +327,10 @@
         );
         $this->timeout = $timeout;
 
-        if (isset($result['error'])) {
+        if (isset($result['error']))
+        {
             throw new DailymotionApiException($result['error']['message'], $result['error']['code']);
         }
-
         return $result['url'];
     }
 
